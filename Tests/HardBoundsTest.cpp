#include <gtest/gtest.h>

#include "../gtfo.hpp"

TEST(HardBoundsTest, SecondOrderSystem2DInfNorm)
{
    gtfo::PointMassSecondOrder<2> system;
    system.SetParameters(gtfo::SecondOrderParameters<double>());
    system.SetHardBound(gtfo::NormBound<Eigen::Infinity, 2>(1.0));

    const Eigen::Vector2d force(1.0, 0.5);

    for(size_t i = 0; i < 10; ++i){
        system.Step(force);
    }

    EXPECT_TRUE(gtfo::IsEqual(system.GetPosition(), Eigen::Vector2d(1.0, 1.0)));
    EXPECT_TRUE(gtfo::IsEqual(system.GetVelocity(), Eigen::Vector2d::Zero()));
    EXPECT_TRUE(gtfo::IsEqual(system.GetAcceleration(), Eigen::Vector2d::Zero()));
}

TEST(HardBoundsTest, SecondOrderSystem2DRectangle)
{
    gtfo::PointMassSecondOrder<2> system;
    system.SetParameters(gtfo::SecondOrderParameters<double>());
    system.SetHardBound(gtfo::RectangleBound<2>(Eigen::Vector2d(-1.0, -1.0), Eigen::Vector2d(1.0, 1.0), Eigen::Vector2d(0.0, 0.0)));

    const Eigen::Vector2d force(1.0, 0.5);

    for (size_t i = 0; i < 10; ++i)
    {
        system.Step(force);
    }

    EXPECT_TRUE(gtfo::IsEqual(system.GetPosition(), Eigen::Vector2d(1.0, 1.0)));
    EXPECT_TRUE(gtfo::IsEqual(system.GetVelocity(), Eigen::Vector2d::Zero()));
    EXPECT_TRUE(gtfo::IsEqual(system.GetAcceleration(), Eigen::Vector2d::Zero()));
<<<<<<< HEAD
=======
}

TEST(HardBoundsTest, FirstOrderSystem2DInfNorm) {
    gtfo::PointMassFirstOrder<2> system;
    system.SetParameters(gtfo::FirstOrderParameters<double>());
    system.SetHardBound(gtfo::NormBound<Eigen::Infinity, 2>(1.0));

    const Eigen::Vector2d force(2.0, 1.0);

    for(size_t i = 0; i < 10; ++i){
        system.Step(force);
    }

    EXPECT_TRUE(gtfo::IsEqual(system.GetPosition(), Eigen::Vector2d(1.0, 1.0)));
    EXPECT_TRUE(gtfo::IsEqual(system.GetVelocity(), Eigen::Vector2d::Zero()));
    EXPECT_TRUE(gtfo::IsEqual(system.GetAcceleration(), Eigen::Vector2d::Zero()));
>>>>>>> 76fe87eb
}<|MERGE_RESOLUTION|>--- conflicted
+++ resolved
@@ -10,7 +10,8 @@
 
     const Eigen::Vector2d force(1.0, 0.5);
 
-    for(size_t i = 0; i < 10; ++i){
+    for (size_t i = 0; i < 10; ++i)
+    {
         system.Step(force);
     }
 
@@ -35,23 +36,22 @@
     EXPECT_TRUE(gtfo::IsEqual(system.GetPosition(), Eigen::Vector2d(1.0, 1.0)));
     EXPECT_TRUE(gtfo::IsEqual(system.GetVelocity(), Eigen::Vector2d::Zero()));
     EXPECT_TRUE(gtfo::IsEqual(system.GetAcceleration(), Eigen::Vector2d::Zero()));
-<<<<<<< HEAD
-=======
 }
 
-TEST(HardBoundsTest, FirstOrderSystem2DInfNorm) {
+TEST(HardBoundsTest, FirstOrderSystem2DInfNorm)
+{
     gtfo::PointMassFirstOrder<2> system;
     system.SetParameters(gtfo::FirstOrderParameters<double>());
     system.SetHardBound(gtfo::NormBound<Eigen::Infinity, 2>(1.0));
 
     const Eigen::Vector2d force(2.0, 1.0);
 
-    for(size_t i = 0; i < 10; ++i){
+    for (size_t i = 0; i < 10; ++i)
+    {
         system.Step(force);
     }
 
     EXPECT_TRUE(gtfo::IsEqual(system.GetPosition(), Eigen::Vector2d(1.0, 1.0)));
     EXPECT_TRUE(gtfo::IsEqual(system.GetVelocity(), Eigen::Vector2d::Zero()));
     EXPECT_TRUE(gtfo::IsEqual(system.GetAcceleration(), Eigen::Vector2d::Zero()));
->>>>>>> 76fe87eb
 }