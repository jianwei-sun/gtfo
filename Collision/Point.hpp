--- conflicted
+++ resolved
@@ -83,7 +83,6 @@
         return (point_on_curve_ - point_of_interest_).norm();
     }
 
-<<<<<<< HEAD
     Point MinDistanceVectorTo(const Eigen::MatrixXd other) const{
         double min_dist = std::numeric_limits<double>::max();
         int index = -1;
@@ -96,34 +95,6 @@
         }
         point_on_curve_ =  other.row(index).transpose();
         return Point(point_of_interest_, point_on_curve_);
-=======
-    Vector3 MinDistanceVectorTo(const VirtualTunnel& other) const{
-        bool ind = false;
-        DistanceFunctor functor(point_of_interest_, other.s_min, other.s_max, other.r_func, other.r_prime_func);
-
-        Eigen::LevenbergMarquardt<DistanceFunctor, double> lm(functor);
-
-        double s;
-        s = 0;  
-
-        // maximum itr num
-        lm.parameters.maxfev = 100;
-
-        // loop
-        for (int i = 0; i < lm.parameters.maxfev; ++i) {
-            // step
-            int ret = lm.minimizeOneStep(s);
-            functor.clamp(s);
-
-            // check convergence
-            if (ret != Eigen::LevenbergMarquardtSpace::Running) {
-                ind = true;
-                break;
-            }
-        }
-        Vector3 dist = other.r_func(s)-point_of_interest_;
-        return dist;
->>>>>>> e57a3b60
     }
 
 private:
