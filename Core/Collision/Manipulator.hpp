//----------------------------------------------------------------------------------------------------
// File: Manipulator.hpp
// Desc: class representing a physical manipulator
//----------------------------------------------------------------------------------------------------
#pragma once

// Standard libraries includes
#include <type_traits>
#include <vector>
#include <memory>
#include <functional>

// Third-party dependencies
#include <Eigen/Dense>

// Project-specific
#include "Entity.hpp"
#include "../Utils/ClosestVector.hpp"
#include "../Models/DynamicsBase.hpp"

namespace gtfo{
namespace collision{

template<unsigned int JointSpaceDimension, unsigned int MaxCollisionsPerSegment, unsigned int VirtualDimension = JointSpaceDimension, typename Scalar = double>
class Manipulator : public Entity<Scalar>{
public:
    static_assert(JointSpaceDimension >= 1, "JointSpaceDimension must be at least 1");
    static_assert(MaxCollisionsPerSegment >= 1, "MaxCollisionsPerSegment must be at least 1");
    static_assert(VirtualDimension >= 1, "VirtualDimension must be at least 1");

    using Vector3 = typename Entity<Scalar>::Vector3;
    using JointVector = Eigen::Matrix<Scalar, JointSpaceDimension, 1>;
    using PartialJacobian = Eigen::Matrix<Scalar, 3, JointSpaceDimension, Eigen::RowMajor>;
    using VirtualVector = Eigen::Matrix<Scalar, VirtualDimension, 1>;

    Manipulator(const std::vector<Vector3>& vertices)
        :   Entity<Scalar>(vertices, false),
            number_of_vertices_(vertices.size()),
            partial_jacobian_updater_(nullptr),
            partial_jacobian_(PartialJacobian::Zero()),
            model_ptr_(nullptr),
            virtual_to_joint_(nullptr),
            joint_to_virtual_(nullptr)
    {}

    // Updates the locations of the collision points. Verifies that the number of vertices matches the number
    // of vertices given at construction
    void UpdateVertices(const std::vector<Vector3>& vertices) override{
        assert(vertices.size() == number_of_vertices_);
        Entity<Scalar>::vertices_ = vertices;
        Entity<Scalar>::UpdateSegments();
    }

    // To enable collision avoidance, a partial jacobian (first three rows) which can be evaluated at any arbitrary point
    // is needed
    void EnableCollisionAvoidance(const std::function<void(PartialJacobian&, const size_t&, const Vector3&)>& partial_jacobian_updater){
        partial_jacobian_updater_ = partial_jacobian_updater;
    }

    void SetVirtualDynamics(DynamicsBase<VirtualDimension, Scalar>* model_ptr, const std::function<JointVector(const VirtualVector&)>& virtual_to_joint, const std::function<VirtualVector(const JointVector&)>& joint_to_virtual){
        model_ptr_ = model_ptr;
        virtual_to_joint_ = virtual_to_joint;
        joint_to_virtual_ = joint_to_virtual;
    }

    void UpdateVirtualState(void) override{
        if(!model_ptr_ || !virtual_to_joint_ || !joint_to_virtual_){
            return;
        }
        const VirtualVector& position = model_ptr_->GetPosition();
        const VirtualVector& velocity = model_ptr_->GetVelocity();
        const VirtualVector constrained_virtual_velocity = joint_to_virtual_(GetSafeJointSpaceVelocity(virtual_to_joint_(velocity)));
        if(!IsEqual(constrained_virtual_velocity, velocity)){
            const VirtualVector normal = (velocity - constrained_virtual_velocity).normalized();
            model_ptr_->SetPositionAndVelocity(
<<<<<<< HEAD
                position - (position - model_ptr_->GetOldPosition()).dot(normal) * normal,
                constrained_virtual_velocity,
                false);
=======
                position - (position - model_ptr_->GetOldPosition()).dot(normal) * normal, 
                constrained_virtual_velocity, 
                true);
>>>>>>> ba0e3324
        }
    }

    // Returns the closest joint-space velocity to desired_velocity while still avoiding collisions. 
    // Note that all calls to ComputeCollisions should be completed before calling this function, 
    // if collision avoidance is enabled
    JointVector GetSafeJointSpaceVelocity(const JointVector& desired_velocity){
        // If collision avoidance is enabled, update the constraint matrix to avoid velocities
        // that move farther into the collision
        if(partial_jacobian_updater_){
            Eigen::Matrix<Scalar, MaxCollisionsPerSegment, JointSpaceDimension> constraint_matrix = Eigen::Matrix<Scalar, MaxCollisionsPerSegment, JointSpaceDimension>::Zero();

            for(unsigned i = 0; i < std::min<size_t>(Entity<Scalar>::collisions_.size(), MaxCollisionsPerSegment); ++i){
                const Collision<Scalar>& collision = Entity<Scalar>::collisions_[i];
                partial_jacobian_updater_(partial_jacobian_, collision.segment_index_, collision.location_);
                constraint_matrix.template block<1, JointSpaceDimension>(i, 0) = collision.direction_.transpose() * partial_jacobian_;
            }

            solver_.UpdateConstraintMatrix(constraint_matrix);
        }

        // If the jacobians are not available, then only solve with velocity constraints
        return solver_.SolveForVector(desired_velocity);
    }

    void SetJointFixed(const size_t& joint, const bool& fixed){
        solver_.SetDimensionFixed(joint, fixed);
    }

private:
    const size_t number_of_vertices_;

    // A callback for computing the first three rows of the Jacobian along any arbitrary point
    std::function<void(PartialJacobian&, const size_t&, const Vector3&)> partial_jacobian_updater_;
    PartialJacobian partial_jacobian_;

<<<<<<< HEAD
    ClosestVector<JointSpaceDimension, MaxCollisionsPerSegment> solver_;
=======
    ClosestVector<JointSpaceDimension, MaxCollisionsPerSegment, Scalar> solver_;
>>>>>>> ba0e3324

    // Virtual dynamics related
    DynamicsBase<VirtualDimension, Scalar>* model_ptr_;
    std::function<JointVector(const VirtualVector&)> virtual_to_joint_;
    std::function<VirtualVector(const JointVector&)> joint_to_virtual_;
};

}   // namespace collision
}   // namespace gtfo<|MERGE_RESOLUTION|>--- conflicted
+++ resolved
@@ -73,15 +73,9 @@
         if(!IsEqual(constrained_virtual_velocity, velocity)){
             const VirtualVector normal = (velocity - constrained_virtual_velocity).normalized();
             model_ptr_->SetPositionAndVelocity(
-<<<<<<< HEAD
-                position - (position - model_ptr_->GetOldPosition()).dot(normal) * normal,
-                constrained_virtual_velocity,
-                false);
-=======
                 position - (position - model_ptr_->GetOldPosition()).dot(normal) * normal, 
                 constrained_virtual_velocity, 
                 true);
->>>>>>> ba0e3324
         }
     }
 
@@ -118,11 +112,7 @@
     std::function<void(PartialJacobian&, const size_t&, const Vector3&)> partial_jacobian_updater_;
     PartialJacobian partial_jacobian_;
 
-<<<<<<< HEAD
-    ClosestVector<JointSpaceDimension, MaxCollisionsPerSegment> solver_;
-=======
     ClosestVector<JointSpaceDimension, MaxCollisionsPerSegment, Scalar> solver_;
->>>>>>> ba0e3324
 
     // Virtual dynamics related
     DynamicsBase<VirtualDimension, Scalar>* model_ptr_;
