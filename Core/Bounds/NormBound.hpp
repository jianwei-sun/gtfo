--- conflicted
+++ resolved
@@ -48,40 +48,6 @@
 
     [[nodiscard]] std::vector<VectorN> GetSurfaceNormals(const VectorN& point) const override {
         const VectorN point_shifted_origin = point - center_;
-<<<<<<< HEAD
-        // 1-norm: 
-        if constexpr(Norm == 1){
-            // Determine if any coordinate is at a corner, since there are more normal vectors there
-            Eigen::Matrix<bool, Dimensions, 1> at_corner = (point_shifted_origin.array().abs() - radius_).abs() <= this->tol_;
-
-            // If the point is not at any corner, then there is only one normal vector according to:
-            // https://math.stackexchange.com/questions/1395699/differentiation-of-1-norm-of-a-vector
-            if(!at_corner.any() || Dimensions == 1){
-                return std::vector<VectorN>{VectorN(point_shifted_origin.array().sign()).normalized()};
-            } 
-            // Otherwise, there are 2 * (Dimensions - 1) normal vectors
-            else{
-                // Ensure that only one coordinate is at the corner
-                assert(at_corner.template cast<unsigned int>().sum() == 1);
-
-                // Get the coordinate of the corner
-                size_t index_of_corner;
-                at_corner.maxCoeff(&index_of_corner);
-                const VectorN corner_coordinate = -VectorN::Unit(index_of_corner).array() * point_shifted_origin.array().sign();
-
-                // Insert the normal vectors
-                std::vector<VectorN> surface_normals;
-                for(size_t i = 0; i < Dimensions; ++i){
-                    if(i != index_of_corner){
-                        surface_normals.push_back((corner_coordinate + VectorN::Unit(i)).normalized());
-                        surface_normals.push_back((corner_coordinate - VectorN::Unit(i)).normalized());
-                    }
-                }
-                return surface_normals;
-            }            
-        } 
-=======
->>>>>>> 56126852
         // 2-norm: https://www.math.uwaterloo.ca/~hwolkowi/matrixcookbook.pdf
         if constexpr(Norm == 2){
             return std::vector<VectorN>{point_shifted_origin.normalized()};
