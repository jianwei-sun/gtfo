--- conflicted
+++ resolved
@@ -50,11 +50,7 @@
               velocity_(VectorN::Zero()),
               acceleration_(VectorN::Zero())
         {
-<<<<<<< HEAD
-            hard_bound_ = nullptr;
-=======
             hard_bound_ = std::make_shared<BoundBase<Dimensions, Scalar>>();
->>>>>>> a003acf1
         }
 
         virtual void SetParameters(const Parameters &parameters) = 0;
@@ -62,9 +58,8 @@
         template <typename BoundType>
         void SetHardBound(const BoundType& bound){
             static_assert(
-                std::is_base_of_v<BoundBase<Dimensions, Scalar>, BoundType>, 
-                "Hard bound must derive from BoundBase"
-            );
+                std::is_base_of_v<BoundBase<Dimensions, Scalar>, BoundType>,
+                "Hard bound must derive from BoundBase");
             hard_bound_ = std::make_shared<BoundType>(bound);
             assert(hard_bound_->Contains(position_));
         }
@@ -79,7 +74,6 @@
             // Step the dynamics to determine our next state
             Eigen::Matrix<Scalar, 2, Dimensions> new_state = A_discrete_ * state + B_discrete_ * total_input.transpose();
 
-<<<<<<< HEAD
             // Update the velocity TODO: add velocity limiter function here
             velocity_ = new_state.row(1);
 
@@ -94,19 +88,6 @@
             }
 
             // Update acceleration for new state
-=======
-            // Ensure the new position is within the bounds
-            position_ = hard_bound_->GetNearestPointWithinBound(new_state.row(0));
-            
-            // Ensure the new velocity points in the interior of the bound
-            velocity_ = new_state.row(1);
-            const auto surface_normals = hard_bound_->GetSurfaceNormals(position_);
-            if(surface_normals.HasPositiveDotProductWith(velocity_)){
-                surface_normals.RemoveComponentIn(velocity_);
-            }
-            
-            // Update the acceleration with a backward difference
->>>>>>> a003acf1
             acceleration_ = (velocity_ - state.row(1).transpose()) / parameters_.dt;
         }
 
@@ -137,7 +118,6 @@
 
     private:
         BoundPtr hard_bound_;
-<<<<<<< HEAD
 
         // Enfoce hard bound limits on a state to determine position new state
         virtual void EnforceHardBound(const Eigen::Matrix<Scalar, 2, Dimensions> &state, Eigen::Matrix<Scalar, 2, Dimensions> &new_state)
@@ -150,8 +130,6 @@
             }
             position_ = hard_bound_->GetNearestPointWithinBound(new_state.row(0));
         }
-=======
->>>>>>> a003acf1
     };
 
 } // namespace gtfo